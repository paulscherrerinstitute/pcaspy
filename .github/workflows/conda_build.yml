--- conflicted
+++ resolved
@@ -64,12 +64,6 @@
       - name: Upload Artifact
         uses: actions/upload-artifact@v4
         with:
-<<<<<<< HEAD
-          path: |
-              packages/*/*.tar.bz2
-              packages/*/*.whl
-=======
           name: packages-${{ runner.os }}-${{ runner.arch }}
           path: packages/*/*.tar.bz2
->>>>>>> 947c275e
           retention-days: 1